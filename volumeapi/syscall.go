--- conflicted
+++ resolved
@@ -54,11 +54,6 @@
 	return
 }
 
-<<<<<<< HEAD
-// GetVolumeNameForVolumeMountPoint is a low level API wrapper for the syscall.
-func GetVolumeNameForVolumeMountPoint(volumeMountPoint string) (volumeName string, err error) {
-	if len(volumeMountPoint) == 0 {
-=======
 // GetVolumeNameForVolumeMountPoint retrieves the first volume name for the
 // given mount point, which is a path in one of the following forms:
 //
@@ -73,8 +68,7 @@
 //
 //   \\?\Volume{xxxxxxxx-xxxx-xxxx-xxxx-xxxxxxxxxxxx}\
 func GetVolumeNameForVolumeMountPoint(volumeMountPoint string) (volumeName string, err error) {
-	if len(volumeName) == 0 {
->>>>>>> 55e3b673
+	if len(volumeMountPoint) == 0 {
 		return "", syscall.EINVAL
 	}
 
@@ -83,27 +77,14 @@
 		return "", err
 	}
 
-<<<<<<< HEAD
-	var buffer [64]uint16
-	p0 := &buffer[0]
-=======
 	var vnBuffer [MaxVolumeNameLength]uint16
 	p0 := &vnBuffer[0]
 
->>>>>>> 55e3b673
 	r0, _, e := syscall.Syscall(
 		procGetVolumeNameForVolumeMountPoint.Addr(),
 		3,
 		uintptr(unsafe.Pointer(vmpp)),
 		uintptr(unsafe.Pointer(p0)),
-<<<<<<< HEAD
-		uintptr(len(buffer)))
-	if r0 == 0 {
-		err = syscall.Errno(e)
-	}
-
-	volumeName = syscall.UTF16ToString(buffer[:])
-=======
 		uintptr(MaxVolumeNameLength))
 	if r0 == 0 {
 		if e != 0 {
@@ -114,7 +95,6 @@
 		return
 	}
 	volumeName = syscall.UTF16ToString(vnBuffer[:])
->>>>>>> 55e3b673
 	return
 }
 
